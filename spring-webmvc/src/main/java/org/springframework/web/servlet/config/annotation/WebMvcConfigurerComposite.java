/*
 * Copyright 2002-2024 the original author or authors.
 *
 * Licensed under the Apache License, Version 2.0 (the "License");
 * you may not use this file except in compliance with the License.
 * You may obtain a copy of the License at
 *
 *      https://www.apache.org/licenses/LICENSE-2.0
 *
 * Unless required by applicable law or agreed to in writing, software
 * distributed under the License is distributed on an "AS IS" BASIS,
 * WITHOUT WARRANTIES OR CONDITIONS OF ANY KIND, either express or implied.
 * See the License for the specific language governing permissions and
 * limitations under the License.
 */

package org.springframework.web.servlet.config.annotation;

import java.util.ArrayList;
import java.util.List;

import org.springframework.format.FormatterRegistry;
import org.springframework.http.converter.HttpMessageConverter;
import org.springframework.lang.Nullable;
import org.springframework.util.CollectionUtils;
import org.springframework.validation.MessageCodesResolver;
import org.springframework.validation.Validator;
import org.springframework.web.ErrorResponse;
import org.springframework.web.method.support.HandlerMethodArgumentResolver;
import org.springframework.web.method.support.HandlerMethodReturnValueHandler;
import org.springframework.web.servlet.HandlerExceptionResolver;

/**
 * A {@link WebMvcConfigurer} that delegates to one or more others.
 *
 * @author Rossen Stoyanchev
 * @since 3.1
 */
class WebMvcConfigurerComposite implements WebMvcConfigurer {

	private final List<WebMvcConfigurer> delegates = new ArrayList<>();


	public void addWebMvcConfigurers(List<WebMvcConfigurer> configurers) {
		if (!CollectionUtils.isEmpty(configurers)) {
			this.delegates.addAll(configurers);
		}
	}


	@Override
	public void configurePathMatch(PathMatchConfigurer configurer) {
		for (WebMvcConfigurer delegate : this.delegates) {
			delegate.configurePathMatch(configurer);
		}
	}

	@Override
	public void configureContentNegotiation(ContentNegotiationConfigurer configurer) {
		for (WebMvcConfigurer delegate : this.delegates) {
			delegate.configureContentNegotiation(configurer);
		}
	}

	@Override
	public void configureAsyncSupport(AsyncSupportConfigurer configurer) {
		for (WebMvcConfigurer delegate : this.delegates) {
			delegate.configureAsyncSupport(configurer);
		}
	}

	@Override
	public void configureDefaultServletHandling(DefaultServletHandlerConfigurer configurer) {
		for (WebMvcConfigurer delegate : this.delegates) {
			delegate.configureDefaultServletHandling(configurer);
		}
	}

	@Override
	public void addFormatters(FormatterRegistry registry) {
		for (WebMvcConfigurer delegate : this.delegates) {
			delegate.addFormatters(registry);
		}
	}

	@Override
	public void addInterceptors(InterceptorRegistry registry) {
		for (WebMvcConfigurer delegate : this.delegates) {
			delegate.addInterceptors(registry);
		}
	}

	@Override
	public void addResourceHandlers(ResourceHandlerRegistry registry) {
		for (WebMvcConfigurer delegate : this.delegates) {
			delegate.addResourceHandlers(registry);
		}
	}

	@Override
	public void addCorsMappings(CorsRegistry registry) {
		for (WebMvcConfigurer delegate : this.delegates) {
			delegate.addCorsMappings(registry);
		}
	}

	@Override
	public void addViewControllers(ViewControllerRegistry registry) {
		for (WebMvcConfigurer delegate : this.delegates) {
			delegate.addViewControllers(registry);
		}
	}

	@Override
	public void configureViewResolvers(ViewResolverRegistry registry) {
		for (WebMvcConfigurer delegate : this.delegates) {
			delegate.configureViewResolvers(registry);
		}
	}

	@Override
	public void addArgumentResolvers(List<HandlerMethodArgumentResolver> argumentResolvers) {
		for (WebMvcConfigurer delegate : this.delegates) {
			delegate.addArgumentResolvers(argumentResolvers);
		}
	}

	@Override
	public void addReturnValueHandlers(List<HandlerMethodReturnValueHandler> returnValueHandlers) {
		for (WebMvcConfigurer delegate : this.delegates) {
			delegate.addReturnValueHandlers(returnValueHandlers);
		}
	}

	@Override
	public void configureMessageConverters(List<HttpMessageConverter<?>> converters) {
		for (WebMvcConfigurer delegate : this.delegates) {
			delegate.configureMessageConverters(converters);
		}
	}

	@Override
	public void extendMessageConverters(List<HttpMessageConverter<?>> converters) {
		for (WebMvcConfigurer delegate : this.delegates) {
			delegate.extendMessageConverters(converters);
		}
	}

	@Override
	public void configureHandlerExceptionResolvers(List<HandlerExceptionResolver> exceptionResolvers) {
		for (WebMvcConfigurer delegate : this.delegates) {
			delegate.configureHandlerExceptionResolvers(exceptionResolvers);
		}
	}

	@Override
	public void extendHandlerExceptionResolvers(List<HandlerExceptionResolver> exceptionResolvers) {
		for (WebMvcConfigurer delegate : this.delegates) {
			delegate.extendHandlerExceptionResolvers(exceptionResolvers);
		}
	}

	@Override
<<<<<<< HEAD
	public void addErrorResponseInterceptors(List<ErrorResponse.Interceptor> interceptors) {
		for (WebMvcConfigurer delegate : this.delegates) {
			delegate.addErrorResponseInterceptors(interceptors);
		}
	}

	@Override
=======
	@Nullable
>>>>>>> a16e8c34
	public Validator getValidator() {
		Validator selected = null;
		for (WebMvcConfigurer configurer : this.delegates) {
			Validator validator = configurer.getValidator();
			if (validator != null) {
				if (selected != null) {
					throw new IllegalStateException("No unique Validator found: {" +
							selected + ", " + validator + "}");
				}
				selected = validator;
			}
		}
		return selected;
	}

	@Override
	@Nullable
	public MessageCodesResolver getMessageCodesResolver() {
		MessageCodesResolver selected = null;
		for (WebMvcConfigurer configurer : this.delegates) {
			MessageCodesResolver messageCodesResolver = configurer.getMessageCodesResolver();
			if (messageCodesResolver != null) {
				if (selected != null) {
					throw new IllegalStateException("No unique MessageCodesResolver found: {" +
							selected + ", " + messageCodesResolver + "}");
				}
				selected = messageCodesResolver;
			}
		}
		return selected;
	}

}<|MERGE_RESOLUTION|>--- conflicted
+++ resolved
@@ -161,7 +161,6 @@
 	}
 
 	@Override
-<<<<<<< HEAD
 	public void addErrorResponseInterceptors(List<ErrorResponse.Interceptor> interceptors) {
 		for (WebMvcConfigurer delegate : this.delegates) {
 			delegate.addErrorResponseInterceptors(interceptors);
@@ -169,9 +168,7 @@
 	}
 
 	@Override
-=======
 	@Nullable
->>>>>>> a16e8c34
 	public Validator getValidator() {
 		Validator selected = null;
 		for (WebMvcConfigurer configurer : this.delegates) {
